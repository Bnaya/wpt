<!DOCTYPE html>
<!-- Copyright © 2016 Chromium authors and World Wide Web Consortium, (Massachusetts Institute of Technology, ERCIM, Keio University, Beihang). -->
<html>
    <head>
        <meta  charset="utf-8">
        <title>SourceBuffer.remove() test cases.</title>
        <script src="/resources/testharness.js"></script>
        <script src="/resources/testharnessreport.js"></script>
        <script src="mediasource-util.js"></script>
    </head>
    <body>
        <div id="log"></div>
        <script>
          mediasource_test(function(test, mediaElement, mediaSource)
          {
              var sourceBuffer = mediaSource.addSourceBuffer(MediaSourceUtil.AUDIO_VIDEO_TYPE);

<<<<<<< HEAD
              mediaSource.duration = 10;

=======
>>>>>>> 24427512
              assert_throws(new TypeError(), function()
              {
                  sourceBuffer.remove(-1, 2);
              }, "remove");

              test.done();
          }, "Test remove with an negative start.");

          mediasource_test(function(test, mediaElement, mediaSource)
          {
              var sourceBuffer = mediaSource.addSourceBuffer(MediaSourceUtil.AUDIO_VIDEO_TYPE);

              mediaSource.duration = 10;

              [ undefined, NaN, Infinity, -Infinity ].forEach(function(item)
              {
                  assert_throws(new TypeError(), function()
                  {
                      sourceBuffer.remove(item, 2);
                  }, "remove");
              });

              test.done();
          }, "Test remove with non-finite start.");

          mediasource_test(function(test, mediaElement, mediaSource)
          {
              var sourceBuffer = mediaSource.addSourceBuffer(MediaSourceUtil.AUDIO_VIDEO_TYPE);

              mediaSource.duration = 10;

              assert_throws(new TypeError(), function()
              {
                  sourceBuffer.remove(11, 12);
              }, "remove");

              test.done();
          }, "Test remove with a start beyond the duration.");

          mediasource_test(function(test, mediaElement, mediaSource)
          {
              var sourceBuffer = mediaSource.addSourceBuffer(MediaSourceUtil.AUDIO_VIDEO_TYPE);

              mediaSource.duration = 10;

              assert_throws(new TypeError(), function()
              {
                  sourceBuffer.remove(2, 1);
              }, "remove");

              test.done();
          }, "Test remove with a start larger than the end.");

          mediasource_test(function(test, mediaElement, mediaSource)
          {
              var sourceBuffer = mediaSource.addSourceBuffer(MediaSourceUtil.AUDIO_VIDEO_TYPE);

<<<<<<< HEAD
              mediaSource.duration = 10;

=======
>>>>>>> 24427512
              assert_throws(new TypeError(), function()
              {
                  sourceBuffer.remove(0, Number.NEGATIVE_INFINITY);
              }, "remove");

              test.done();
          }, "Test remove with a NEGATIVE_INFINITY end.");

          mediasource_test(function(test, mediaElement, mediaSource)
          {
              var sourceBuffer = mediaSource.addSourceBuffer(MediaSourceUtil.AUDIO_VIDEO_TYPE);

<<<<<<< HEAD
              mediaSource.duration = 10;

=======
>>>>>>> 24427512
              assert_throws(new TypeError(), function()
              {
                  sourceBuffer.remove(0, Number.NaN);
              }, "remove");

              test.done();
          }, "Test remove with a NaN end.");

          mediasource_test(function(test, mediaElement, mediaSource)
          {
              var sourceBuffer = mediaSource.addSourceBuffer(MediaSourceUtil.AUDIO_VIDEO_TYPE);

              mediaSource.duration = 10;

              mediaSource.removeSourceBuffer(sourceBuffer);

              assert_throws("InvalidStateError", function()
              {
                  sourceBuffer.remove(1, 2);
              }, "remove");

              test.done();
          }, "Test remove after SourceBuffer removed from mediaSource.");

          mediasource_test(function(test, mediaElement, mediaSource)
          {
              var sourceBuffer = mediaSource.addSourceBuffer(MediaSourceUtil.AUDIO_VIDEO_TYPE);

              assert_false(sourceBuffer.updating, "updating is false");
              assert_equals(mediaSource.duration, NaN, "duration isn't set");

              assert_throws(new TypeError(), function()
              {
                  sourceBuffer.remove(0, 0);
              }, "remove");

              test.done();
          }, "Test remove with a NaN duration.");

          mediasource_test(function(test, mediaElement, mediaSource)
          {
              var sourceBuffer = mediaSource.addSourceBuffer(MediaSourceUtil.AUDIO_VIDEO_TYPE);

              mediaSource.duration = 10;

              test.expectEvent(sourceBuffer, "updatestart");
              test.expectEvent(sourceBuffer, "update");
              test.expectEvent(sourceBuffer, "updateend");
              sourceBuffer.remove(1, 2);

              assert_true(sourceBuffer.updating, "updating");

              assert_throws("InvalidStateError", function()
              {
                  sourceBuffer.remove(3, 4);
              }, "remove");

              test.waitForExpectedEvents(function()
              {
                  test.done();
              });
          }, "Test remove while update pending.");

          mediasource_test(function(test, mediaElement, mediaSource)
          {
              var sourceBuffer = mediaSource.addSourceBuffer(MediaSourceUtil.AUDIO_VIDEO_TYPE);

              mediaSource.duration = 10;

              test.expectEvent(sourceBuffer, "updatestart");
              test.expectEvent(sourceBuffer, "update");
              test.expectEvent(sourceBuffer, "updateend");
              sourceBuffer.remove(1, 2);

              assert_true(sourceBuffer.updating, "updating");

              assert_throws("InvalidStateError", function()
              {
                  sourceBuffer.abort();
              }, "abort");

              assert_true(sourceBuffer.updating, "updating");

              test.waitForExpectedEvents(function()
              {
                  test.done();
              });
          }, "Test aborting a remove operation.");

          mediasource_testafterdataloaded(function(test, mediaElement, mediaSource, segmentInfo, sourceBuffer, mediaData)
          {
              sourceBuffer.appendBuffer(mediaData);

              test.expectEvent(sourceBuffer, "updatestart");
              test.expectEvent(sourceBuffer, "update");
              test.expectEvent(sourceBuffer, "updateend");

              test.waitForExpectedEvents(function()
              {
                  assert_less_than(mediaSource.duration, 10)

                  mediaSource.duration = 10;

                  sourceBuffer.remove(mediaSource.duration, mediaSource.duration + 2);

                  assert_true(sourceBuffer.updating, "updating");
                  test.expectEvent(sourceBuffer, "updatestart");
                  test.expectEvent(sourceBuffer, "update");
                  test.expectEvent(sourceBuffer, "updateend");
              });

              test.waitForExpectedEvents(function()
              {
                  test.done();
              });

          }, "Test remove with a start at the duration.");

          mediasource_testafterdataloaded(function(test, mediaElement, mediaSource, segmentInfo, sourceBuffer, mediaData)
          {
              test.expectEvent(sourceBuffer, "updatestart");
              test.expectEvent(sourceBuffer, "update");
              test.expectEvent(sourceBuffer, "updateend");
              sourceBuffer.appendBuffer(mediaData);

              test.waitForExpectedEvents(function()
              {
                  mediaSource.endOfStream();

                  assert_equals(mediaSource.readyState, "ended");

                  test.expectEvent(sourceBuffer, "updatestart");
                  test.expectEvent(sourceBuffer, "update");
                  test.expectEvent(sourceBuffer, "updateend");
                  test.expectEvent(mediaSource, "sourceopen");
                  sourceBuffer.remove(1, 2);

                  assert_true(sourceBuffer.updating, "updating");
                  assert_equals(mediaSource.readyState, "open");
              });

              test.waitForExpectedEvents(function()
              {
                  assert_false(sourceBuffer.updating, "updating");
                  test.done();
              });
          }, "Test remove transitioning readyState from 'ended' to 'open'.");

          function removeAppendedDataTests(callback, description)
          {
              mediasource_testafterdataloaded(function(test, mediaElement, mediaSource, segmentInfo, sourceBuffer, mediaData)
              {
                  test.expectEvent(sourceBuffer, "updatestart");
                  test.expectEvent(sourceBuffer, "update");
                  test.expectEvent(sourceBuffer, "updateend");
                  sourceBuffer.appendBuffer(mediaData);

                  test.waitForExpectedEvents(function()
                  {
                      mediaSource.endOfStream();
                      assert_false(sourceBuffer.updating, "updating");

                      var start = Math.max(segmentInfo.media[0].timev, segmentInfo.media[0].timea).toFixed(3);
                      var duration = mediaElement.duration.toFixed(3);
                      var subType = MediaSourceUtil.getSubType(segmentInfo.type);

                      assertBufferedEquals(sourceBuffer, "{ [" + start + ", " + duration + ") }", "Initial buffered range.");
                      callback(test, mediaSource, sourceBuffer, duration, subType, segmentInfo);
                  });
              }, description);
          };
          function removeAndCheckBufferedRanges(test, mediaSource, sourceBuffer, start, end, expected)
          {
              test.expectEvent(sourceBuffer, "updatestart");
              test.expectEvent(sourceBuffer, "update");
              test.expectEvent(sourceBuffer, "updateend");
              sourceBuffer.remove(start, end);

              test.waitForExpectedEvents(function()
              {
                  mediaSource.endOfStream();
                  assert_false(sourceBuffer.updating, "updating");

                  assertBufferedEquals(sourceBuffer, expected, "Buffered ranges after remove().");
                  test.done();
              });
          }

          removeAppendedDataTests(function(test, mediaSource, sourceBuffer, duration, subType, segmentInfo)
          {
              removeAndCheckBufferedRanges(test, mediaSource, sourceBuffer, 0, Number.POSITIVE_INFINITY, "{ }");
          }, "Test removing all appended data.");

          removeAppendedDataTests(function(test, mediaSource, sourceBuffer, duration, subType, segmentInfo)
          {
              var expectations = {
                webm: ("{ [3.187, " + duration + ") }"),
                mp4: ("{ [3.187, " + duration + ") }"),
              };

              // Note: Range doesn't start exactly at the end of the remove range because there isn't
              // a keyframe there. The resulting range starts at the first keyframe >= the end time.
              removeAndCheckBufferedRanges(test, mediaSource, sourceBuffer, 0, 3, expectations[subType]);
          }, "Test removing beginning of appended data.");

          removeAppendedDataTests(function(test, mediaSource, sourceBuffer, duration, subType, segmentInfo)
          {
              var start = Math.max(segmentInfo.media[0].timev, segmentInfo.media[0].timea).toFixed(3);
              var expectations = {
                webm: ("{ [" + start + ", 1.012) [3.187, " + duration + ") }"),
                mp4: ("{ [" + start + ", 0.996) [3.187, " + duration + ") }"),
              };

              // Note: The first resulting range ends slightly after start because the removal algorithm only removes
              // frames with a timestamp >= the start time. If a frame starts before and ends after the remove() start
              // timestamp, then it stays in the buffer.
              removeAndCheckBufferedRanges(test, mediaSource, sourceBuffer, 1, 3, expectations[subType]);
          }, "Test removing the middle of appended data.");

          removeAppendedDataTests(function(test, mediaSource, sourceBuffer, duration, subType, segmentInfo)
          {
              var start = Math.max(segmentInfo.media[0].timev, segmentInfo.media[0].timea).toFixed(3);
              var expectations = {
                webm: "{ [" + start + ", 1.029) }",
                mp4: "{ [" + start + ", 1.022) }",
              };

              removeAndCheckBufferedRanges(test, mediaSource, sourceBuffer, 1, Number.POSITIVE_INFINITY, expectations[subType]);
          }, "Test removing the end of appended data.");
        </script>
    </body>
</html><|MERGE_RESOLUTION|>--- conflicted
+++ resolved
@@ -15,11 +15,8 @@
           {
               var sourceBuffer = mediaSource.addSourceBuffer(MediaSourceUtil.AUDIO_VIDEO_TYPE);
 
-<<<<<<< HEAD
-              mediaSource.duration = 10;
-
-=======
->>>>>>> 24427512
+              mediaSource.duration = 10;
+
               assert_throws(new TypeError(), function()
               {
                   sourceBuffer.remove(-1, 2);
@@ -77,11 +74,8 @@
           {
               var sourceBuffer = mediaSource.addSourceBuffer(MediaSourceUtil.AUDIO_VIDEO_TYPE);
 
-<<<<<<< HEAD
-              mediaSource.duration = 10;
-
-=======
->>>>>>> 24427512
+              mediaSource.duration = 10;
+
               assert_throws(new TypeError(), function()
               {
                   sourceBuffer.remove(0, Number.NEGATIVE_INFINITY);
@@ -94,11 +88,8 @@
           {
               var sourceBuffer = mediaSource.addSourceBuffer(MediaSourceUtil.AUDIO_VIDEO_TYPE);
 
-<<<<<<< HEAD
-              mediaSource.duration = 10;
-
-=======
->>>>>>> 24427512
+              mediaSource.duration = 10;
+
               assert_throws(new TypeError(), function()
               {
                   sourceBuffer.remove(0, Number.NaN);
