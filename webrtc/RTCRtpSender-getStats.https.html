<!doctype html>
<meta charset=utf-8>
<title>RTCRtpSender.prototype.getStats</title>
<script src="/resources/testharness.js"></script>
<script src="/resources/testharnessreport.js"></script>
<script src="RTCPeerConnection-helper.js"></script>
<script src="dictionary-helper.js"></script>
<script src="RTCStats-helper.js"></script>
<script>
  'use strict';

  // Test is based on the following editor draft:
  // webrtc-pc 20171130
  // webrtc-stats 20171122

  // The following helper functions are called from RTCPeerConnection-helper.js:
  //   doSignalingHandshake

  // The following helper function is called from RTCStats-helper.js
  //   validateStatsReport
  //   assert_stats_report_has_stats

  /*
    5.2.  RTCRtpSender Interface
      getStats
        1.  Let selector be the RTCRtpSender object on which the method was invoked.
        2.  Let p be a new promise, and run the following steps in parallel:
          1.  Gather the stats indicated by selector according to the stats selection
              algorithm.
          2.  Resolve p with the resulting RTCStatsReport object, containing the
              gathered stats.
        3.  Return p.

    8.5. The stats selection algorithm
      3.  If selector is an RTCRtpSender, gather stats for and add the following objects
          to result:
        - All RTCOutboundRTPStreamStats objects corresponding to selector.
        - All stats objects referenced directly or indirectly by the RTCOutboundRTPStreamStats
          objects added.
   */

  promise_test(async t => {
    const caller = new RTCPeerConnection();
    t.add_cleanup(() => caller.close());
    const callee = new RTCPeerConnection();
    t.add_cleanup(() => callee.close());
    const { sender } = caller.addTransceiver('audio');

    await doSignalingHandshake(caller, callee);
    const statsReport = await sender.getStats();
    validateStatsReport(statsReport);
    assert_stats_report_has_stats(statsReport, ['outbound-rtp']);
  }, 'sender.getStats() via addTransceiver should return stats report containing outbound-rtp stats');

  promise_test(async t => {
    const caller = new RTCPeerConnection();
    t.add_cleanup(() => caller.close());
    const callee = new RTCPeerConnection();
    t.add_cleanup(() => callee.close());
<<<<<<< HEAD
    const stream = await getNoiseStream({audio:true});
=======
    const stream = await navigator.mediaDevices.getUserMedia({audio:true});
    t.add_cleanup(() => stream.getTracks().forEach(track => track.stop()));
>>>>>>> b0f0ef9a
    const [track] = stream.getTracks();
    const sender = caller.addTrack(track, stream);

    await doSignalingHandshake(caller, callee);
    const statsReport = await sender.getStats();
    validateStatsReport(statsReport);
    assert_stats_report_has_stats(statsReport, ['outbound-rtp']);
  }, 'sender.getStats() via addTrack should return stats report containing outbound-rtp stats');

</script><|MERGE_RESOLUTION|>--- conflicted
+++ resolved
@@ -57,12 +57,8 @@
     t.add_cleanup(() => caller.close());
     const callee = new RTCPeerConnection();
     t.add_cleanup(() => callee.close());
-<<<<<<< HEAD
     const stream = await getNoiseStream({audio:true});
-=======
-    const stream = await navigator.mediaDevices.getUserMedia({audio:true});
     t.add_cleanup(() => stream.getTracks().forEach(track => track.stop()));
->>>>>>> b0f0ef9a
     const [track] = stream.getTracks();
     const sender = caller.addTrack(track, stream);
 
